--- conflicted
+++ resolved
@@ -42,12 +42,9 @@
 
     ForEachStatement delete( Iterable<ReferenceExpression> expressions );
 
-<<<<<<< HEAD
-=======
     ForEachStatement createUnique( PathExpression... expressions );
 
     ForEachStatement createUnique( Iterable<PathExpression> expressions );
 
->>>>>>> 32b6df91
     ForEachStatement forEach( ForEachStatement statement );
 }