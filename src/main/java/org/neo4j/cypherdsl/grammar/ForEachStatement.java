/**
 * Copyright (c) 2002-2012 "Neo Technology,"
 * Network Engine for Objects in Lund AB [http://neotechnology.com]
 *
 * This file is part of Neo4j.
 *
 * Neo4j is free software: you can redistribute it and/or modify
 * it under the terms of the GNU General Public License as published by
 * the Free Software Foundation, either version 3 of the License, or
 * (at your option) any later version.
 *
 * This program is distributed in the hope that it will be useful,
 * but WITHOUT ANY WARRANTY; without even the implied warranty of
 * MERCHANTABILITY or FITNESS FOR A PARTICULAR PURPOSE.  See the
 * GNU General Public License for more details.
 *
 * You should have received a copy of the GNU General Public License
 * along with this program.  If not, see <http://www.gnu.org/licenses/>.
 */
package org.neo4j.cypherdsl.grammar;

import java.util.Arrays;

import org.neo4j.cypherdsl.AsString;
import org.neo4j.cypherdsl.SetProperty;
import org.neo4j.cypherdsl.expression.PathExpression;
import org.neo4j.cypherdsl.expression.ReferenceExpression;
import org.neo4j.cypherdsl.query.clause.Clause;
import org.neo4j.cypherdsl.query.clause.CreateClause;
import org.neo4j.cypherdsl.query.clause.DeleteClause;
import org.neo4j.cypherdsl.query.clause.ForEachClause;
<<<<<<< HEAD
=======
import org.neo4j.cypherdsl.query.clause.CreateUniqueClause;
>>>>>>> 32b6df91
import org.neo4j.cypherdsl.query.clause.SetClause;

/**
 * Represents a single statement to be executed with FOREACH
 */
public class ForEachStatement
        implements ForEachStatements, AsString
{
    private ForEachClause forEachClause;

    public ForEachStatement( ForEachClause forEachClause )
    {
        this.forEachClause = forEachClause;
    }

    public ForEachStatement create( PathExpression... paths )
    {
        return new ForEachStatement( forEachClause.add( new CreateClause( Arrays.asList( paths ) ) ) );
    }

    @Override
    public ForEachStatement create( Iterable<PathExpression> paths )
    {
        return new ForEachStatement( forEachClause.add( new CreateClause( paths ) ) );
    }

    @Override
    public ForEachStatement set( SetProperty... setProperties )
    {
        return new ForEachStatement( forEachClause.add( new SetClause( Arrays.asList( setProperties ) ) ) );
    }

    @Override
    public ForEachStatement set( Iterable<SetProperty> setProperties )
    {
        return new ForEachStatement( forEachClause.add( new SetClause( setProperties ) ) );
    }

    @Override
    public ForEachStatement delete( ReferenceExpression... expressions )
    {
        return new ForEachStatement( forEachClause.add( new DeleteClause( Arrays.asList( expressions ) ) ) );
    }

    @Override
    public ForEachStatement delete( Iterable<ReferenceExpression> expressions )
    {
        return new ForEachStatement( forEachClause.add( new DeleteClause( expressions ) ) );
    }

    @Override
<<<<<<< HEAD
=======
    public ForEachStatement createUnique( PathExpression... expressions )
    {
        return new ForEachStatement( forEachClause.add( new CreateUniqueClause( Arrays.asList( expressions ) ) ) );
    }

    @Override
    public ForEachStatement createUnique( Iterable<PathExpression> expressions )
    {
        return new ForEachStatement( forEachClause.add( new CreateUniqueClause( expressions ) ) );
    }

    @Override
>>>>>>> 32b6df91
    public ForEachStatement forEach( ForEachStatement statement )
    {
        return new ForEachStatement( forEachClause.add( statement.getClause() ) );
    }

    @Override
    public void asString( StringBuilder builder )
    {
        forEachClause.asString( builder );
    }

    public Clause getClause()
    {
        return forEachClause;
    }
}<|MERGE_RESOLUTION|>--- conflicted
+++ resolved
@@ -29,10 +29,7 @@
 import org.neo4j.cypherdsl.query.clause.CreateClause;
 import org.neo4j.cypherdsl.query.clause.DeleteClause;
 import org.neo4j.cypherdsl.query.clause.ForEachClause;
-<<<<<<< HEAD
-=======
 import org.neo4j.cypherdsl.query.clause.CreateUniqueClause;
->>>>>>> 32b6df91
 import org.neo4j.cypherdsl.query.clause.SetClause;
 
 /**
@@ -84,8 +81,6 @@
     }
 
     @Override
-<<<<<<< HEAD
-=======
     public ForEachStatement createUnique( PathExpression... expressions )
     {
         return new ForEachStatement( forEachClause.add( new CreateUniqueClause( Arrays.asList( expressions ) ) ) );
@@ -98,7 +93,6 @@
     }
 
     @Override
->>>>>>> 32b6df91
     public ForEachStatement forEach( ForEachStatement statement )
     {
         return new ForEachStatement( forEachClause.add( statement.getClause() ) );
