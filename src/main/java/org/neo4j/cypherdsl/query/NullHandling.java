--- conflicted
+++ resolved
@@ -48,11 +48,8 @@
                 @Override
                 public void asString( StringBuilder builder )
                 {
-<<<<<<< HEAD
                     // Add a space after the exclamation mark because otherwise cypher
                     // gives an error message saying that "!=" is not a valid inequality comparator
-=======
->>>>>>> f50191e5
                     builder.append( "! " );
                 }
             }
