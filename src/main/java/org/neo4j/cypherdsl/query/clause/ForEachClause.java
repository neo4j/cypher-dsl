/**
 * Copyright (c) 2002-2012 "Neo Technology,"
 * Network Engine for Objects in Lund AB [http://neotechnology.com]
 *
 * This file is part of Neo4j.
 *
 * Neo4j is free software: you can redistribute it and/or modify
 * it under the terms of the GNU General Public License as published by
 * the Free Software Foundation, either version 3 of the License, or
 * (at your option) any later version.
 *
 * This program is distributed in the hope that it will be useful,
 * but WITHOUT ANY WARRANTY; without even the implied warranty of
 * MERCHANTABILITY or FITNESS FOR A PARTICULAR PURPOSE.  See the
 * GNU General Public License for more details.
 *
 * You should have received a copy of the GNU General Public License
 * along with this program.  If not, see <http://www.gnu.org/licenses/>.
 */
package org.neo4j.cypherdsl.query.clause;

import java.util.ArrayList;
import java.util.Arrays;
import java.util.List;

import org.neo4j.cypherdsl.AsString;
import org.neo4j.cypherdsl.Identifier;
import org.neo4j.cypherdsl.SetProperty;
import org.neo4j.cypherdsl.expression.Expression;
import org.neo4j.cypherdsl.expression.PathExpression;
import org.neo4j.cypherdsl.expression.ReferenceExpression;
import org.neo4j.cypherdsl.grammar.ForEachStatement;
import org.neo4j.cypherdsl.grammar.ForEachStatements;

/**
 * FOR EACH clause
 */
public class ForEachClause
        extends Clause
        implements AsString, ForEachStatements
{
    private final Identifier id;
    private final Expression in;
    private final List<AsString> forEachStatements = new ArrayList<AsString>();

    public ForEachClause( Identifier id, Expression in )
    {
        this.id = id;
        this.in = in;
    }

    @Override
    public ForEachStatement create( PathExpression... paths )
    {
        return new ForEachStatement( add( new CreateClause( Arrays.asList( paths ) ) ) );
    }

    @Override
    public ForEachStatement create( Iterable<PathExpression> paths )
    {
        return new ForEachStatement( add( new CreateClause( paths ) ) );
    }

    @Override
    public ForEachStatement set( SetProperty... setProperties )
    {
        return new ForEachStatement( add( new SetClause( Arrays.asList( setProperties ) ) ) );
    }

    @Override
    public ForEachStatement set( Iterable<SetProperty> setProperties )
    {
        return new ForEachStatement( add( new SetClause( setProperties ) ) );
    }

    @Override
    public ForEachStatement delete( ReferenceExpression... expressions )
    {
        return new ForEachStatement( add( new DeleteClause( Arrays.asList( expressions ) ) ) );
    }

    @Override
    public ForEachStatement delete( Iterable<ReferenceExpression> expressions )
    {
        return new ForEachStatement( add( new DeleteClause( expressions ) ) );
    }

    @Override
<<<<<<< HEAD
=======
    public ForEachStatement createUnique( PathExpression... expressions )
    {
        return new ForEachStatement( add( new CreateUniqueClause( Arrays.asList( expressions ) ) ) );
    }

    @Override
    public ForEachStatement createUnique( Iterable<PathExpression> expressions )
    {
        return new ForEachStatement( add( new CreateUniqueClause( expressions ) ) );
    }

    @Override
>>>>>>> 32b6df91
    public ForEachStatement forEach( ForEachStatement statement )
    {
        return new ForEachStatement( add( statement ) );
    }

    public ForEachClause add( AsString clause )
    {
        forEachStatements.add( clause );
        return this;
    }

    @Override
    public void asString( StringBuilder builder )
    {
        builder.append( " FOREACH(" );
        id.asString( builder );
        builder.append( " in " );
        in.asString( builder );
        builder.append( ":" );

        String comma = "";
        for ( AsString forEachStatement : forEachStatements )
        {
            builder.append( comma );
            forEachStatement.asString( builder );
            comma = ",";
        }

        builder.append( ')' );
    }
}<|MERGE_RESOLUTION|>--- conflicted
+++ resolved
@@ -86,8 +86,6 @@
     }
 
     @Override
-<<<<<<< HEAD
-=======
     public ForEachStatement createUnique( PathExpression... expressions )
     {
         return new ForEachStatement( add( new CreateUniqueClause( Arrays.asList( expressions ) ) ) );
@@ -100,7 +98,6 @@
     }
 
     @Override
->>>>>>> 32b6df91
     public ForEachStatement forEach( ForEachStatement statement )
     {
         return new ForEachStatement( add( statement ) );
